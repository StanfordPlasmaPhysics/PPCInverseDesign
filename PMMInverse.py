"""
The module composed in this file is meant to serve as a platform for
designing plasma metamaterial devices and then optimizing the plasma density
of the elements composing the metamaterial to achieve a certain functionality.
It is built atop ceviche, an autograd compliant FDFD/FDTD EM simulation tool 
(https://github.com/fancompute/ceviche).
Jesse A Rodriguez, 09/15/2020
"""

import numpy as np
import autograd.numpy as npa
import matplotlib as mpl
mpl.rcParams['figure.dpi']=100
import matplotlib.pylab as plt
plt.rc('font', family='tahoma')
font = 18
plt.rc('xtick', labelsize=font)
plt.rc('ytick', labelsize=font)
from autograd.scipy.signal import convolve as conv
from skimage.draw import disk, rectangle
import ceviche
from ceviche import fdfd_ez, jacobian, fdfd_hz
from ceviche.optimizers import adam_optimize
from ceviche.modes import insert_mode
import collections

## Utility Functions ##########################################################
c = 299792458

def mode_overlap(E1, E2):
    """
    Defines an overlap integral between the sim field and desired field

    Args:
        E1, E2: Matrices with solved field values
    """
    return npa.abs(npa.sum(npa.conj(E1)*E2))*1e6

def field_mag_int(E, mask):
    """
    Computes the integral of |E|^2 over a given mask

    Args:
        E: matrix containing field values
        mask: matrix where all entries are zero except the entries over which
        you would like to integrate
    """
    return npa.abs(npa.sum(npa.multiply(npa.multiply(npa.conj(E), E), mask)))*1e6
###############################################################################

class PMMI:
    def __init__(self, a, res, nx, ny, dpml):
        """
        Initialize PMMI object

        Args:
            a: dimensionalized unit length (e.g. 0.01 m)
            res: pixels per a unit
            nx: number of a units in x-direction for active sim region
            ny: number of a units in y-direction for active sim region
            dpml: thickness of PML in a units
        """
        self.a = a
        self.res = res
        self.nx = nx
        self.ny = ny
        self.dpml = dpml
        self.dl = a/res #meters per pixel
        self.Npml = dpml*res #Number of pixels in PML layer
        self.Nx = nx*res #Number of pixels in x-direction
        self.Ny = ny*res #Number of pixels in y-direction
        self.epsr = np.ones((self.Nx, self.Ny)) #Initialize relative perm array
        self.design_region = np.zeros((self.Nx,self.Ny)) #Design region array
        self.train_elems = [] #Masks for trainable elements
        self.static_elems = np.ones((self.Nx, self.Ny)) #Array for static elements
                                                         #outside the training region.
        self.sources = {} #Empty dict to hold source arrays
        self.probes = {} #Empty dict to hold probe arrays

    def Design_Region(self, bot_left, extent):
        """
        Specify design region selector

        Args:
            bot_left: coords of bottom left ocrner of design region in a units
            extent: width and height of design region
        """
        X = int(round(bot_left[0]*self.res))
        Y = int(round(bot_left[1]*self.res))
        W = int(round(extent[0]*self.res))
        H = int(round(extent[1]*self.res))
        rr, cc = rectangle((X, Y), extent = (W, H), shape = self.epsr.shape)

        self.design_region[rr, cc] = 1


    def Add_Rod(self, r, center, eps):
        """
        Add a single rod with radius r and rel. permittivity eps to epsr.

        Args:
            r: radius of the rod in a units
            center: x,y coords of the rod center in a units
            eps: relative permittivity
        """
        R = int(round(r*self.res))
        X = int(round(center[0]*self.res))
        Y = int(round(center[1]*self.res))
        rr, cc = disk((X, Y), R, shape = self.epsr.shape)
        
        self.epsr[rr, cc] = eps


    def Add_Rod_train(self, r, center):
        """
        Add a single rod with radius r and rel. permittivity eps to the trainable
        element array.

        Args:
            r: radius of the rod in a units
            center: x,y coords of the rod center in a units
        """
        R = int(round(r*self.res))
        X = int(round(center[0]*self.res))
        Y = int(round(center[1]*self.res))
        rr, cc = disk((X, Y), R, shape = self.epsr.shape)
        
        train_elem = np.zeros((self.epsr.shape))
        train_elem[rr, cc] = 1
        self.train_elems.append(train_elem)


    def Add_Block(self, bot_left, extent, eps):
        """
        Add a single rod with radius r and rel. permittivity eps to epsr.

        Args:
            bot_left: x,y coords of the bottom left corner in a units
            extent: width and height of the block in a units
            eps: relative permittivity of the block
        """
        H = int(round(extent[1]*self.res))
        W = int(round(extent[0]*self.res))
        X = int(round(bot_left[0]*self.res))
        Y = int(round(bot_left[1]*self.res))
        rr, cc = rectangle((X, Y), extent = (W, H), shape = self.epsr.shape)

        self.epsr[rr, cc] = eps


    def Add_Block_static(self, bot_left, extent, eps):
        """
        Add a single rod with radius r and rel. permittivity eps to the static
        elems array.

        Args:
            bot_left: x,y coords of the bottom left corner in a units
            extent: width and height of the block in a units
            eps: relative permittivity of the block
        """
        H = int(round(extent[1]*self.res))
        W = int(round(extent[0]*self.res))
        X = int(round(bot_left[0]*self.res))
        Y = int(round(bot_left[1]*self.res))
        rr, cc = rectangle((X, Y), extent = (W, H), shape = self.epsr.shape)

        self.static_elems[rr, cc] = eps


    def Add_Source(self, xy_begin, xy_end, w, src_name, pol):
        """
        Add a source to the domain.

        Args:
            xy_begin: coords of the start of the source in a units (np.array)
            xy_end: coords of the end of the source in a units (np.array)
            w: Source frequency in c/a units
            src_name: string that serves as key for the source in the dict
            pol: string specifying the polarization of the source e.g. 'hz'
        """
        XY_beg = (np.rint(xy_begin*self.res)).astype(int)
        XY_end = (np.rint(xy_end*self.res)).astype(int)
        if XY_beg[0] == XY_end[0]:
            src_y = (np.arange(XY_beg[1],XY_end[1])).astype(int)
            src_x = XY_beg[0]*np.ones(src_y.shape, dtype=int)
        elif XY_beg[1] == XY_end[1]:
            src_x = (np.arange(XY_beg[0], XY_end[0])).astype(int)
            src_y = XY_beg[1]*np.ones(src_x.shape, dtype=int)
        else:
            raise RuntimeError("Source needs to be 1-D")

        omega = 2*np.pi*w*c/self.a
        src = insert_mode(omega, self.dl, src_x, src_y, self.epsr, m = 1)

        self.sources[src_name] = (src, omega, pol)
        

    def Add_Probe(self, xy_begin, xy_end, w, prb_name, pol):
        """
        Add a probe to the domain.

        Args:
            xy_begin: coords of the start of the probe in a units (np.array)
            xy_end: coords of the end of the probe in a units (np.array)
            w: Probe frequency in c/a units
            src_name: string that serves as key for the probe in the dict
            pol: string specifying the polarization of the probe e.g. 'hz'
        """
        XY_beg = (np.rint(xy_begin*self.res)).astype(int)
        XY_end = (np.rint(xy_end*self.res)).astype(int)
        if XY_beg[0] == XY_end[0]:
            prb_y = (np.arange(XY_beg[1],XY_end[1])).astype(int)
            prb_x = XY_beg[0]*np.ones(prb_y.shape, dtype=int)
        elif XY_beg[1] == XY_end[1]:
            prb_x = (np.arange(XY_beg[0], XY_end[0])).astype(int)
            prb_y = XY_beg[1]*np.ones(prb_x.shape, dtype=int)
        else:
            raise RuntimeError("Probe needs to be 1-D")

        omega = 2*np.pi*w*c/self.a
        prb = insert_mode(omega, self.dl, prb_x, prb_y, self.epsr, m = 1)
        mask = np.zeros((self.Nx, self.Ny))
        for i in range(len(prb_x)):
            mask[prb_x[i], prb_y[i]] = 1

        self.probes[prb_name] = (prb, omega, pol, mask)


    def Rod_Array(self, r, xy_start, rod_eps, d_x = 1, d_y = 1):
        """
        Add a 2D rectangular rod array to epsr. All rods are spaced 1 a
        in the x and y direction by default.

        Args:
            r: radius of rods in a units
            x_start: x-coord of the bottom left of the array in a units
            y_start: y-coord of the bottom right of the array in a units
            rod_eps: np array of size nrods_x by nrods_y giving the relative 
                     permittivity of each of the rods
            d_x: lattice spacing in x-direction in a units
            d_y: lattice spacing in y-direction in a units
        """
        for i in range(rod_eps.shape[0]):
            for j in range(rod_eps.shape[1]):
                x = xy_start[0] + i*d_x
                y = xy_start[1] + j*d_y
                rod_e = rod_eps[i,j]
                if not isinstance(rod_eps[i,j], np.float64):
                    rod_e = rod_eps[i,j]._value
                self.Add_Rod(r, (x, y), rod_e)


    def Rod_Array_train(self, r, xy_start, array_dims, d_x = 1, d_y = 1):
        """
        Add a 2D rectangular rod array to the train elems. All rods are spaced 1 a
        in the x and y direction by default.

        Args:
            r: radius of rods in a units
            x_start: x-coord of the bottom left of the array in a units
            y_start: y-coord of the bottom right of the array in a units
            d_x: lattice spacing in x-direction in a units
            d_y: lattice spacing in y-direction in a units
        """
        for i in range(array_dims[0]):
            for j in range(array_dims[1]):
                x = xy_start[0] + i*d_x
                y = xy_start[1] + j*d_y
                self.Add_Rod_train(r, (x, y))


    def Viz_Sim_abs(self, src_names, savepath):
        """
        Solve and visualize an static simulation with certain sources active
        
        Args:
            src_names: list of strings that indicate which sources you'd like to simulate
        """
        fig, ax = plt.subplots(1, len(src_names)+1, constrained_layout=False,\
                               figsize=(9*len(src_names),4))
        for i in range(len(src_names)):
            if self.sources[src_names[i]][2] == 'hz':
                simulation = fdfd_hz(self.sources[src_names[i]][1], self.dl, self.epsr,\
                            [self.Npml, self.Npml])
                Ex, Ey, Hz = simulation.solve(self.sources[src_names[i]][0])
                cbar = plt.colorbar(ax[i].imshow(np.abs(Hz.T), cmap='magma'), ax=ax[i])
                cbar.set_ticks([])
                cbar.ax.set_ylabel('H-Field Magnitude', fontsize=font)
                #ax[i].contour(epsr_opt.T, 2, colors='w', alpha=0.5)
            elif self.sources[src_names[i]][2] == 'ez':
                simulation = fdfd_ez(self.sources[src_names[i]][1], self.dl, self.epsr,\
                            [self.Npml, self.Npml])
                Hx, Hy, Ez = simulation.solve(self.sources[src_names[i]][0])
                cbar = plt.colorbar(ax[i].imshow(np.abs(Ez.T), cmap='magma'), ax=ax[i])
                cbar.set_ticks([])
                cbar.ax.set_ylabel('E-Field Magnitude', fontsize=font)
                #ax[i].contour(epsr_opt.T, 2, colors='w', alpha=0.5)
            else:
                raise RuntimeError('The polarization associated with this source is\
                                    not valid.')
        #for sl in slices:
        #    ax[0].plot(sl.x*np.ones(len(sl.y)), sl.y, 'b-')
        cbar = plt.colorbar(ax[len(src_names)].imshow(self.epsr.T, cmap='RdGy',\
                            vmin = bounds[0], vmax = bounds[1]), ax=ax[len(src_names)])
        cbar.ax.set_ylabel('Relative Permittivity', fontsize=font)
        plt.savefig(savepath)
        plt.show()

        return (simulation, ax)


    def Viz_Sim_fields(self, src_names, savepath):
        """
        Solve and visualize a static simulation with certain sources active
        
        Args:
            src_names: list of strings that indicate which sources you'd like to simulate
        """
        fig, ax = plt.subplots(1, len(src_names)+1, constrained_layout=False,\
                               figsize=(9*len(src_names),4))
        for i in range(len(src_names)):
            if self.sources[src_names[i]][2] == 'hz':
                simulation = fdfd_hz(self.sources[src_names[i]][1], self.dl, self.epsr,\
                            [self.Npml, self.Npml])
                Ex, Ey, Hz = simulation.solve(self.sources[src_names[i]][0])
                cbar = plt.colorbar(ax[i].imshow(Hz.T, cmap='RdBu'), ax=ax[i])
                cbar.set_ticks([])
                cbar.ax.set_ylabel('H-Field', fontsize=font)
                #ax[i].contour(epsr_opt.T, 1, colors='k', alpha=0.5)
            elif self.sources[src_names[i]][2] == 'ez':
                simulation = fdfd_ez(self.sources[src_names[i]][1], self.dl, self.epsr,\
                            [self.Npml, self.Npml])
                Hx, Hy, Ez = simulation.solve(self.sources[src_names[i]][0])
                cbar = plt.colorbar(ax[i].imshow(Ez.T, cmap='RdBu'), ax=ax[i])
                cbar.set_ticks([])
                cbar.ax.set_ylabel('E-Field', fontsize=font)
                #ax[i].contour(epsr_opt.T, 1, colors='k', alpha=0.5)
            else:
                raise RuntimeError('The polarization associated with this source is\
                                    not valid.')
        #for sl in slices:
        #    ax[0].plot(sl.x*np.ones(len(sl.y)), sl.y, 'b-')
        cbar = plt.colorbar(ax[len(src_names)].imshow(self.epsr.T, cmap='RdGy',\
                            vmin = bounds[0], vmax = bounds[1]), ax=ax[len(src_names)])
        cbar.ax.set_ylabel('Relative Permittivity', fontsize=font)
        plt.savefig(savepath)
        plt.show()

        return (simulation, ax)


    def Viz_Sim_abs_opt(self, rho, src_names, savepath, bounds = [], plasma = False,\
                        show = True, mult = False):
        """
        Solve and visualize an optimized simulation with certain sources active
        
        Args:
            rho: optimal parameters
            src_names: list of strings that indicate which sources you'd like to simulate
            savepath = save path
            bounds: Upper and lower bounds for parameters
            plasma: bool specifying if params map to wp
            show: bool determining if the plot is shown
            mult: bool determining if multiple sources are activated at once
        """
        fig, ax = plt.subplots(1, len(src_names)+1, constrained_layout=False,\
                               figsize=(9*len(src_names),4))
        for i in range(len(src_names)):
            if mult:
                w_src = self.sources[src_names[i][0]][1]*self.a/2/np.pi/c
                pol = self.sources[src_names[i][0]][2]
                w = self.sources[src_names[i][0]][1]
                src = self.sources[src_names[i][0]][0]
                for j in range(len(src_names[i])-1):
                    src = src + self.sources[src_names[i][j+1]][0]
            else:
                w_src = self.sources[src_names[i]][1]*self.a/2/np.pi/c
                pol = self.sources[src_names[i]][2]
                w = self.sources[src_names[i]][1]
                src = self.sources[src_names[i]][0]
            if plasma:
                epsr_opt = self.Rho_Parameterization_wp(rho, w_src)
            else:
                epsr_opt = self.Rho_Parameterization(rho, bounds)
            if pol == 'hz':
                simulation = fdfd_hz(w, self.dl, epsr_opt, [self.Npml, self.Npml])
                Ex, Ey, Hz = simulation.solve(src)
                cbar = plt.colorbar(ax[i].imshow(np.abs(Hz.T), cmap='magma'), ax=ax[i])
                cbar.set_ticks([])
                cbar.ax.set_ylabel('H-Field Magnitude', fontsize=font)
                #ax[i].contour(epsr_opt.T, 1, colors='w', alpha=0.5)
            elif pol == 'ez':
                simulation = fdfd_ez(w, self.dl, epsr_opt, [self.Npml, self.Npml])
                Hx, Hy, Ez = simulation.solve(src)
                cbar = plt.colorbar(ax[i].imshow(np.abs(Ez.T), cmap='magma'), ax=ax[i])
                cbar.set_ticks([])
                cbar.ax.set_ylabel('E-Field Magnitude', fontsize=font)
                #ax[i].contour(epsr_opt.T, 1, colors='w', alpha=0.5)
            else:
                raise RuntimeError('The polarization associated with this source is\
                                    not valid.')
        #for sl in slices:
        #    ax[0].plot(sl.x*np.ones(len(sl.y)), sl.y, 'b-')
        cbar = plt.colorbar(ax[len(src_names)].imshow(epsr_opt.T, cmap='RdGy',\
                            vmin = np.min(self.Rho_to_Eps(rho, bounds = bounds, plasma = plasma, w_src = w_src)),\
                            vmax = np.max(epsr_opt)), ax=ax[len(src_names)])
        cbar.ax.set_ylabel('Relative Permittivity', fontsize=font)
        plt.savefig(savepath)
        if show:
            plt.show()

        return (simulation, ax)


    def Viz_Sim_fields_opt(self, rho, src_names, savepath, bounds = [], plasma = False,\
                           show = True, mult = False):
        """
        Solve and visualize an optimized simulation with certain sources active
        
        Args:
            rho: optimal parameters
            src_names: list of strings that indicate which sources you'd like to simulate
            savepath = save path
            bounds: Upper and lower bounds for parameters
            plasma: bool specifying if params map to wp
            show: bool determining if the plot is shown
            mult: bool determining if multiple sources are activated at once
        """
        fig, ax = plt.subplots(1, len(src_names)+1, constrained_layout=False,\
                               figsize=(9*len(src_names),4))
        for i in range(len(src_names)):
            if mult:
                w_src = self.sources[src_names[i][0]][1]*self.a/2/np.pi/c
                pol = self.sources[src_names[i][0]][2]
                w = self.sources[src_names[i][0]][1]
                src = self.sources[src_names[i][0]][0]
                for j in range(len(src_names[i])-1):
                    src = src + self.sources[src_names[i][j+1]][0]
            else:
                w_src = self.sources[src_names[i]][1]*self.a/2/np.pi/c
                pol = self.sources[src_names[i]][2]
                w = self.sources[src_names[i]][1]
                src = self.sources[src_names[i]][0]
            if plasma:
                epsr_opt = self.Rho_Parameterization_wp(rho, w_src)
            else:
                epsr_opt = self.Rho_Parameterization(rho, bounds)
            if pol == 'hz':
                simulation = fdfd_hz(w, self.dl, epsr_opt, [self.Npml, self.Npml])
                Ex, Ey, Hz = simulation.solve(src)
                cbar = plt.colorbar(ax[i].imshow(np.real(Hz).T, cmap='RdBu'), ax=ax[i])
                cbar.set_ticks([])
                cbar.ax.set_ylabel('H-Field', fontsize=font)
                #ax[i].contour(epsr_opt.T, 1, colors='k', alpha=0.5)
            elif pol == 'ez':
                simulation = fdfd_ez(w, self.dl, epsr_opt, [self.Npml, self.Npml])
                Hx, Hy, Ez = simulation.solve(src)
                cbar = plt.colorbar(ax[i].imshow(Ez.T, cmap='RdBu'), ax=ax[i])
                cbar.set_ticks([])
                cbar.ax.set_ylabel('E-Field', fontsize=font)
                #ax[i].contour(epsr_opt.T, 1, colors='k', alpha=0.5)
            else:
                raise RuntimeError('The polarization associated with this source is\
                                    not valid.')
        #for sl in slices:
        #    ax[0].plot(sl.x*np.ones(len(sl.y)), sl.y, 'b-')
        cbar = plt.colorbar(ax[len(src_names)].imshow(epsr_opt.T, cmap='RdGy',\
                            vmin = np.min(self.Rho_to_Eps(rho, bounds = bounds, plasma = plasma, w_src = w_src)),\
                            vmax = np.max(epsr_opt)), ax=ax[len(src_names)])
        cbar.ax.set_ylabel('Relative Permittivity', fontsize=font)
        plt.savefig(savepath)
        if show:
            plt.show()

        return (simulation, ax)


    def Viz_Obj(self, obj, savepath, show = True):
        """
        Plot evolution of objective function throughout the training

        Args:
            obj: Objective array returned by the Adam Optimizer
            savepath: Save path (string)
        """
        fig = plt.figure()
        ax = plt.axes()
        ax.plot(obj, linewidth=3.0)
        ax.set_xlabel('Training Epoch', fontsize = font)
        ax.set_ylabel('Objective', fontsize = font)
        plt.savefig(savepath)
        if show:
            plt.show()

        return ax


    def Mask_Combine_Rho(self, train_epsr, elem_locs, bounds, eps_bg_des):
        """
        Utility function for combining the design region with its trainable 
        elements and the static region

        Args:
            train_epsr: An np array that is the size of the domain and contains
            zeros everywhere except the location of the trainable elements where
            their scaled epsilon values are present.
            elem_locs: similar to train_epsr but just an element selector
            bounds: Array containing the upper and lower bounds of the perm of
            the trainable elements
            eps_bg_des: Float, permittivity of the background in the design region
        """
        train = (bounds[1] - bounds[0])*train_epsr*(elem_locs!=0).astype(np.float)\
                + bounds[0]*(elem_locs!=0).astype(np.float)
        design = eps_bg_des*self.design_region*(elem_locs==0).astype(np.float)
        bckgd = self.static_elems*(self.design_region==0).astype(np.float)

        return train + design + bckgd


    def Mask_Combine_Rho_wp(self, train_epsr, elem_locs, eps_bg_des):
        """
        Utility function for combining the design region with its trainable 
        elements and the static region when mapping directly from wp values

        Args:
            train_epsr: An np array that is the size of the domain and contains
            zeros everywhere except the location of the trainable elements where
            their scaled epsilon values are present.
            elem_locs: similar to train_epsr but just an element selector
            w_src: Source frequency
            eps_bg_des: Float, permittivity of the background in the design region
        """
        train = (train_epsr)*(elem_locs!=0).astype(np.float)
        design = eps_bg_des*self.design_region*(elem_locs==0).astype(np.float)
        bckgd = self.static_elems*(self.design_region==0).astype(np.float)

        return train + design + bckgd


    def Scale_Rho(self, rho):
        """
        Scales parameters to the space (0,1). NOTE: Runs into vanishing gradient
        issues near the edges of the allowed values for eps

        Args:
            rho: Parameters being optimized
        """
        rho = rho.flatten()
        rho = npa.arctan(rho) / np.pi + 0.5
        train_epsr = np.zeros(self.train_elems[0].shape)
        elem_locations = np.zeros(self.train_elems[0].shape)
        for i in range(len(rho)):
            train_epsr += rho[i]*self.train_elems[i]
            elem_locations += self.train_elems[i]
        
        return train_epsr, elem_locations


    def Scale_Rho_wp(self, rho, w_src):
        """
        Basically applies an absolute value to the parameters so negative plasma
        frequencies aren't fed to the mask combine rho function

        Args:
            rho: Parameters being optimized
        """
        rho = rho.flatten()
        rho = npa.subtract(1, npa.divide(npa.power(npa.abs(rho), 2), w_src**2))
        train_epsr = np.zeros(self.train_elems[0].shape)
        elem_locations = np.zeros(self.train_elems[0].shape)
        for i in range(len(rho)):
            train_epsr += rho[i]*self.train_elems[i]
            elem_locations += self.train_elems[i]
        
        return train_epsr, elem_locations


    def Eps_to_Rho(self, epsr, bounds=[], plasma = False, w_src = 1):
        """
        Returns parameters associated with array of values of epsr

        Args:
            epsr: array of relative permittivity values
            bounds: Max and min perm values if directly training eps
            plasma: boolean determining whether or not you're directly
                    optimizing wp.
            w_src: source frequency
        """
        if plasma:
            return self.Eps_to_Rho_wp(epsr, w_src)
        else:
            return npa.tan(((epsr-bounds[0])/(bounds[1]-bounds[0])-0.5)*np.pi)

    
    def Rho_to_Eps(self, rho, bounds=[], plasma = False, w_src = 1):
        """
        Returns permittivity values associated with a parameter matrix

        Args:
            rho: array of optimization parameters
            bounds: Min and max eps values for training if directly optimizing
                    eps
            plasma: bool specifying if params map to wp
            w_src: source frequency
        """
        if plasma:
            return self.Rho_to_Eps_wp(rho, w_src)
        else:
            return (bounds[1]-bounds[0])*(npa.arctan(rho)/np.pi+0.5)+bounds[0]


    def Eps_to_Rho_wp(self, epsr, w_src):
        """
        Returns parameters associated with array of values of epsr

        Args:
            epsr: array of relative permittivity values
            w_src: source frequency
        """
        if np.max(epsr) >= 1:
            raise RuntimeError("One or more of the permittivity values is invalid.\
                    Choose relative permittivity values less than 1.")
        return (w_src**2*(1-epsr))**0.5

    
    def Rho_to_Eps_wp(self, rho, w_src):
        """
        Returns permittivity values associated with a parameter matrix

        Args:
            rho: array of optimization parameters
            w_src: source frequency
        """
        return 1-(npa.abs(rho))**2/w_src**2


    def Rho_Parameterization(self, rho, bounds, eps_bg_des = 1):
        """
        Apply activation/parameterization and create a permittivity matrix

        Args:
            rho: parameters to be optimized
            bounds: upper and lower limits for the elements of rho
            eps_bg_des: background epsilon for the design/optimization region
        """
        train_epsr, elem_locs = self.Scale_Rho(rho)

        return self.Mask_Combine_Rho(train_epsr, elem_locs, bounds, eps_bg_des)


    def Rho_Parameterization_wp(self, rho, w_src, eps_bg_des = 1):
        """
        Apply scaling/parameterization and create a permittivity matrix when
        mapping plasma frequency to permittivity

        Args:
            rho: parameters to be optimized
            w_src: Source frequency
            eps_bg_des: background epsilon for the design/optimization region
        """
        train_epsr, elem_locs = self.Scale_Rho_wp(rho, w_src)

        return self.Mask_Combine_Rho_wp(train_epsr, elem_locs, eps_bg_des)


    def Optimize_Waveguide(self, Rho, src, prb, alpha, nepochs, bounds = [], plasma = False):
        """
        Optimize a waveguide PMM

        Args:
            Rho: Initial parameters
            src: Key for the source in the sources dict.
            prb: Key for probe (slice in desired output waveguide) in the probes dict.
            alpha: Adam learning rate.
            nepochs: Number of training epochs.
            bounds: Lower and upper limits to permittivity values (e.g. [-6,1])
            plasma: bool specifying if params map to wp
        """
        if self.sources[src][2] == 'hz':
            #Begin by running sim with initial parameters to get normalization consts
            if plasma:
                epsr_init = self.Rho_Parameterization_wp(Rho,\
                        self.sources[src][1]*self.a/2/np.pi/c)
            else:
                epsr_init = self.Rho_Parameterization(Rho, bounds)
            sim = fdfd_hz(self.sources[src][1], self.dl, epsr_init,\
                           [self.Npml, self.Npml])
            Ex, _, _ = sim.solve(self.sources[src][0])
            E0 = mode_overlap(Ex, self.probes[prb][0])
            
            #Define objective
            def objective(rho):
                """
                Objective function called by optimizer

                1) Takes the density distribution as input
                2) Constructs epsr
                3) Runs the simulation
                4) Returns the overlap integral between the output wg field
                and the desired mode field
                """
                rho = rho.reshape(Rho.shape)
                if plasma:
                    epsr = self.Rho_Parameterization_wp(rho,\
                            self.sources[src][1]*self.a/2/np.pi/c)
                else:
                    epsr = self.Rho_Parameterization(rho, bounds)
                sim.eps_r = epsr

                Ex, _, _ = sim.solve(self.sources[src][0])

                return mode_overlap(Ex, self.probes[prb][0])/E0

            # Compute the gradient of the objective function
            objective_jac = jacobian(objective, mode='reverse')

            # Maximize the objective function using an ADAM optimizer
            rho_optimum, obj = adam_optimize(objective, Rho.flatten(),\
                                objective_jac, Nsteps = nepochs,\
                                direction = 'max', step_size = alpha)

            return rho_optimum.reshape(Rho.shape), obj

        elif self.sources[src][2] == 'ez':
            #Begin by running sim with initial parameters to get normalization consts
            if plasma:
                epsr_init = self.Rho_Parameterization_wp(Rho,\
                        self.sources[src][1]*self.a/2/np.pi/c)
            else:
                epsr_init = self.Rho_Parameterization(Rho, bounds)
            sim = fdfd_ez(self.sources[src][1], self.dl, epsr_init,\
                           [self.Npml, self.Npml])
            _, _, Ez = sim.solve(self.sources[src][0])
            E0 = mode_overlap(Ez, self.probes[prb][0])
            
            #Define objective
            def objective(rho):
                """
                Objective function called by optimizer

                1) Takes the density distribution as input
                2) Constructs epsr
                3) Runs the simulation
                4) Returns the overlap integral between the output wg field
                and the desired mode field
                """
                rho = rho.reshape(Rho.shape)
                if plasma:
                    epsr = self.Rho_Parameterization_wp(rho,\
                            self.sources[src][1]*self.a/2/np.pi/c)
                else:
                    epsr = self.Rho_Parameterization(rho, bounds)
                sim.eps_r = epsr

                _, _, Ez = sim.solve(self.sources[src][0])

                return mode_overlap(Ez, self.probes[prb][0])/E0

            # Compute the gradient of the objective function
            objective_jac = jacobian(objective, mode='reverse')

            # Maximize the objective function using an ADAM optimizer
            rho_optimum, obj = adam_optimize(objective, Rho.flatten(),\
                                objective_jac, Nsteps = nepochs,\
                                direction = 'max', step_size = alpha)

            return rho_optimum.reshape(Rho.shape), obj

        else:
            raise RuntimeError("The source polarization is not valid.")


    def Optimize_Waveguide_Penalize(self, Rho, src, prb, prbl, alpha, nepochs,\
            bounds = [], plasma = False):
        """
        Optimize a waveguide PMM

        Args:
            Rho: Initial parameters
            src: Key for the source in the sources dict.
            prb: Key for probe (slice in desired output waveguide) in the probes dict.
            prbl: Key for probe at slice that you want to penalize.
            alpha: Adam learning rate.
            nepochs: Number of training epochs.
            bounds: Lower and upper limits to permittivity values (e.g. [-6,1])
            plasma: bool specifying if params map to wp
        """
        if self.sources[src][2] == 'hz':
            #Begin by running sim with initial parameters to get normalization consts
            if plasma:
                epsr_init = self.Rho_Parameterization_wp(Rho,\
                        self.sources[src][1]*self.a/2/np.pi/c)
            else:
                epsr_init = self.Rho_Parameterization(Rho, bounds)
            sim = fdfd_hz(self.sources[src][1], self.dl, epsr_init,\
                           [self.Npml, self.Npml])
            Ex, _, _ = sim.solve(self.sources[src][0])
            #E0 = mode_overlap(Ex, self.probes[prb][0])
            #E0l = mode_overlap(Ex, self.probes[prbl][0])
            E0 = field_mag_int(Ex, self.probes[prb][3])
            E0l = field_mag_int(Ex, self.probes[prbl][3])
            
            #Define objective
            def objective(rho):
                """
                Objective function called by optimizer

                1) Takes the density distribution as input
                2) Constructs epsr
                3) Runs the simulation
                4) Returns the overlap integral between the output wg field
                and the desired mode field
                """
                rho = rho.reshape(Rho.shape)
                if plasma:
                    epsr = self.Rho_Parameterization_wp(rho,\
                            self.sources[src][1]*self.a/2/np.pi/c)
                else:
                    epsr = self.Rho_Parameterization(rho, bounds)
                sim.eps_r = epsr

                Ex, _, _ = sim.solve(self.sources[src][0])

                #return mode_overlap(Ex, self.probes[prb][0])/E0-\
                #       mode_overlap(Ex, self.probes[prbl][0])/E0l
                return field_mag_int(Ex, self.probes[prb][3])/E0-\
                       field_mag_int(Ex, self.probes[prbl][3])/E0l

            # Compute the gradient of the objective function
            objective_jac = jacobian(objective, mode='reverse')

            # Maximize the objective function using an ADAM optimizer
            rho_optimum, obj = adam_optimize(objective, Rho.flatten(),\
                                objective_jac, Nsteps = nepochs,\
                                direction = 'max', step_size = alpha)

            return rho_optimum.reshape(Rho.shape), obj

        elif self.sources[src][2] == 'ez':
            #Begin by running sim with initial parameters to get normalization consts
            if plasma:
                epsr_init = self.Rho_Parameterization_wp(Rho,\
                        self.sources[src][1]*self.a/2/np.pi/c)
            else:
                epsr_init = self.Rho_Parameterization(Rho, bounds)
            sim = fdfd_ez(self.sources[src][1], self.dl, epsr_init,\
                           [self.Npml, self.Npml])
            _, _, Ez = sim.solve(self.sources[src][0])
            #E0 = mode_overlap(Ez, self.probes[prb][0])
            #E0l = mode_overlap(Ez, self.probes[prbl][0])
            E0 = field_mag_int(Ez, self.probes[prb][3])
            E0l = field_mag_int(Ez, self.probes[prbl][3])
            
            #Define objective
            def objective(rho):
                """
                Objective function called by optimizer

                1) Takes the density distribution as input
                2) Constructs epsr
                3) Runs the simulation
                4) Returns the overlap integral between the output wg field
                and the desired mode field
                """
                rho = rho.reshape(Rho.shape)
                if plasma:
                    epsr = self.Rho_Parameterization_wp(rho,\
                            self.sources[src][1]*self.a/2/np.pi/c)
                else:
                    epsr = self.Rho_Parameterization(rho, bounds)
                sim.eps_r = epsr

                _, _, Ez = sim.solve(self.sources[src][0])

                #return mode_overlap(Ez, self.probes[prb][0])/E0-\
                #       mode_overlap(Ez, self.probes[prbl][0])/E0l
                return field_mag_int(Ez, self.probes[prb][3])/E0-\
                       field_mag_int(Ez, self.probes[prbl][3])/E0l

            # Compute the gradient of the objective function
            objective_jac = jacobian(objective, mode='reverse')

            # Maximize the objective function using an ADAM optimizer
            rho_optimum, obj = adam_optimize(objective, Rho.flatten(),\
                                objective_jac, Nsteps = nepochs,\
                                direction = 'max', step_size = alpha)

            return rho_optimum.reshape(Rho.shape), obj

        else:
            raise RuntimeError("The source polarization is not valid.")


    def Optimize_Multiplexer(self, Rho, src_1, src_2, prb_1, prb_2,\
                             alpha, nepochs, bounds = [], plasma = False):
        """
        Optimize a multiplexer PMM

        Args:
            Rho: Initial parameters
            src_1: Key for source 1 in the sources dict.
            src_2: Key for source 1 in the sources dict.
            prb_1: Key for probe 1 in the probes dict.
            prb_2: Key for probe 2 in the probes dict.
            alpha: Adam learning rate.
            nepochs: Number of training epochs.
            bounds: Lower and upper limits to permittivity values (e.g. [-6,1])
            plasma: bool specifying if params map to wp
        """
        if self.sources[src_1][2] == 'hz' and self.sources[src_2][2] == 'hz':
            #Begin by running sim with initial parameters to get normalization consts
            if plasma:
                epsr_init1 = self.Rho_Parameterization_wp(Rho,\
                        self.sources[src_1][1]*self.a/2/np.pi/c)
                epsr_init2 = self.Rho_Parameterization_wp(Rho,\
                        self.sources[src_2][1]*self.a/2/np.pi/c)
            else:
                epsr_init1 = self.Rho_Parameterization(Rho, bounds)
                epsr_init2 = self.Rho_Parameterization(Rho, bounds)
            sim1 = fdfd_hz(self.sources[src_1][1], self.dl, epsr_init1,\
                           [self.Npml, self.Npml])
            sim2 = fdfd_hz(self.sources[src_2][1], self.dl, epsr_init2,\
                           [self.Npml, self.Npml])
            Ex1, _, _ = sim1.solve(self.sources[src_1][0])
            Ex2, _, _ = sim2.solve(self.sources[src_2][0])
            E01 = mode_overlap(Ex1, self.probes[prb_1][0])
            E02 = mode_overlap(Ex2, self.probes[prb_2][0])
            
            #Define objective
            def objective(rho):
                """
                Objective function called by optimizer

                1) Takes the density distribution as input
                2) Constructs epsr
                3) Runs the simulation
                4) Returns the overlap integral between the output wg field
                and the desired mode field
                """
                rho = rho.reshape(Rho.shape)
                if plasma:
                    epsr1 = self.Rho_Parameterization_wp(rho,\
                            self.sources[src_1][1]*self.a/2/np.pi/c)
                    epsr2 = self.Rho_Parameterization_wp(rho,\
                            self.sources[src_2][1]*self.a/2/np.pi/c)
                else:
                    epsr1 = self.Rho_Parameterization(rho, bounds)
                    epsr2 = self.Rho_Parameterization(rho, bounds)
                sim1.eps_r = epsr1
                sim2.eps_r = epsr2

                Ex1, _, _ = sim1.solve(self.sources[src_1][0])
                Ex2, _, _ = sim2.solve(self.sources[src_2][0])

                return (mode_overlap(Ex1, self.probes[prb_1][0])/E01)*\
                       (mode_overlap(Ex2, self.probes[prb_2][0])/E02)

            # Compute the gradient of the objective function
            objective_jac = jacobian(objective, mode='reverse')

            # Maximize the objective function using an ADAM optimizer
            rho_optimum, obj = adam_optimize(objective, Rho.flatten(),\
                                objective_jac, Nsteps = nepochs, bounds=bounds,\
                                direction = 'max', step_size = alpha)

            return rho_optimum.reshape(Rho.shape), obj

        elif self.sources[src_1][2] == 'ez' and self.sources[src_2][2] == 'ez':
            #Begin by running sim with initial parameters to get normalization consts
            if plasma:
                epsr_init1 = self.Rho_Parameterization_wp(Rho,\
                        self.sources[src_1][1]*self.a/2/np.pi/c)
                epsr_init2 = self.Rho_Parameterization_wp(Rho,\
                        self.sources[src_2][1]*self.a/2/np.pi/c)
            else:
                epsr_init1 = self.Rho_Parameterization(Rho, bounds)
                epsr_init2 = self.Rho_Parameterization(Rho, bounds)
            sim1 = fdfd_ez(self.sources[src_1][1], self.dl, epsr_init1,\
                           [self.Npml, self.Npml])
            sim2 = fdfd_ez(self.sources[src_2][1], self.dl, epsr_init2,\
                           [self.Npml, self.Npml])
            _, _, Ez1 = sim1.solve(self.sources[src_1][0])
            _, _, Ez2 = sim2.solve(self.sources[src_2][0])
            E01 = mode_overlap(Ez1, self.probes[prb_1][0])
            E02 = mode_overlap(Ez2, self.probes[prb_2][0])
            
            #Define objective
            def objective(rho):
                """
                Objective function called by optimizer

                1) Takes the density distribution as input
                2) Constructs epsr
                3) Runs the simulation
                4) Returns the overlap integral between the output wg field
                and the desired mode field
                """
                rho = rho.reshape(Rho.shape)
                if plasma:
                    epsr1 = self.Rho_Parameterization_wp(rho,\
                            self.sources[src_1][1]*self.a/2/np.pi/c)
                    epsr2 = self.Rho_Parameterization_wp(rho,\
                            self.sources[src_2][1]*self.a/2/np.pi/c)
                else:
                    epsr1 = self.Rho_Parameterization(rho, bounds)
                    epsr2 = self.Rho_Parameterization(rho, bounds)
                sim1.eps_r = epsr1
                sim2.eps_r = epsr2

                _, _, Ez1 = sim1.solve(self.sources[src_1][0])
                _, _, Ez2 = sim2.solve(self.sources[src_2][0])

                return (mode_overlap(Ez1, self.probes[prb_1][0])/E01)*\
                       (mode_overlap(Ez2, self.probes[prb_2][0])/E02)

            # Compute the gradient of the objective function
            objective_jac = jacobian(objective, mode='reverse')

            # Maximize the objective function using an ADAM optimizer
            rho_optimum, obj = adam_optimize(objective, Rho.flatten(),\
                                objective_jac, Nsteps = nepochs, bounds=bounds,\
                                direction = 'max', step_size = alpha)

            return rho_optimum.reshape(Rho.shape), obj

        else:
            raise RuntimeError("The two sources must have the same polarization.")


    def Optimize_Multiplexer_Penalize(self, Rho, src_1, src_2, prb_1, prb_2,\
                             alpha, nepochs, bounds = [], plasma = False):
        """
        Optimize a multiplexer PMM with leak into opposite gate penalized.

        Args:
            Rho: Initial parameters
            src_1: Key for source 1 in the sources dict.
            src_2: Key for source 1 in the sources dict.
            prb_1: Key for probe 1 in the probes dict.
            prb_2: Key for probe 2 in the probes dict.
            alpha: Adam learning rate.
            nepochs: Number of training epochs.
            bounds: Lower and upper limits to permittivity values (e.g. [-6,1])
            plasma: bool specifying if params map to wp
        """
        if self.sources[src_1][2] == 'hz' and self.sources[src_2][2] == 'hz':
            #Begin by running sim with initial parameters to get normalization consts
            if plasma:
                epsr_init1 = self.Rho_Parameterization_wp(Rho,\
                        self.sources[src_1][1]*self.a/2/np.pi/c)
                epsr_init2 = self.Rho_Parameterization_wp(Rho,\
                        self.sources[src_2][1]*self.a/2/np.pi/c)
            else:
                epsr_init1 = self.Rho_Parameterization(Rho, bounds)
                epsr_init2 = self.Rho_Parameterization(Rho, bounds)
            sim1 = fdfd_hz(self.sources[src_1][1], self.dl, epsr_init1,\
                           [self.Npml, self.Npml])
            sim2 = fdfd_hz(self.sources[src_2][1], self.dl, epsr_init2,\
                           [self.Npml, self.Npml])
            Ex1, _, _ = sim1.solve(self.sources[src_1][0])
            Ex2, _, _ = sim2.solve(self.sources[src_2][0])
            E01 = mode_overlap(Ex1, self.probes[prb_1][0])
            E02 = mode_overlap(Ex2, self.probes[prb_2][0])
            #E01l = mode_overlap(Ex1, self.probes[prb_2][0])
            #E02l = mode_overlap(Ex2, self.probes[prb_1][0])
            #E01 = field_mag_int(Ex1, self.probes[prb_1][3])
            #E02 = field_mag_int(Ex2, self.probes[prb_2][3])
            E01l = field_mag_int(Ex1, self.probes[prb_2][3])
            E02l = field_mag_int(Ex2, self.probes[prb_1][3])
            
            #Define objective
            def objective(rho):
                """
                Objective function called by optimizer

                1) Takes the density distribution as input
                2) Constructs epsr
                3) Runs the simulation
                4) Returns the overlap integral between the output wg field
                and the desired mode field
                """
                rho = rho.reshape(Rho.shape)
                if plasma:
                    epsr1 = self.Rho_Parameterization_wp(rho,\
                            self.sources[src_1][1]*self.a/2/np.pi/c)
                    epsr2 = self.Rho_Parameterization_wp(rho,\
                            self.sources[src_2][1]*self.a/2/np.pi/c)
                else:
                    epsr1 = self.Rho_Parameterization(rho, bounds)
                    epsr2 = self.Rho_Parameterization(rho, bounds)
                sim1.eps_r = epsr1
                sim2.eps_r = epsr2

                Ex1, _, _ = sim1.solve(self.sources[src_1][0])
                Ex2, _, _ = sim2.solve(self.sources[src_2][0])

                return (mode_overlap(Ex1, self.probes[prb_1][0])/E01)*\
                       (mode_overlap(Ex2, self.probes[prb_2][0])/E02)-\
                       (field_mag_int(Ex1, self.probes[prb_2][3])/E01l)*\
                       (field_mag_int(Ex2, self.probes[prb_1][3])/E02l)
                #       (mode_overlap(Ex1, self.probes[prb_2][0])/E01l)*\
                #       (mode_overlap(Ex2, self.probes[prb_1][0])/E02l)
                #return (field_mag_int(Ex1, self.probes[prb_1][3])/E01)*\
                #       (field_mag_int(Ex2, self.probes[prb_2][3])/E02)-\
                      

            # Compute the gradient of the objective function
            objective_jac = jacobian(objective, mode='reverse')

            # Maximize the objective function using an ADAM optimizer
            rho_optimum, obj = adam_optimize(objective, Rho.flatten(),\
                                objective_jac, Nsteps = nepochs, bounds=bounds,\
                                direction = 'max', step_size = alpha)

            return rho_optimum.reshape(Rho.shape), obj

        elif self.sources[src_1][2] == 'ez' and self.sources[src_2][2] == 'ez':
            #Begin by running sim with initial parameters to get normalization consts
            if plasma:
                epsr_init1 = self.Rho_Parameterization_wp(Rho,\
                        self.sources[src_1][1]*self.a/2/np.pi/c)
                epsr_init2 = self.Rho_Parameterization_wp(Rho,\
                        self.sources[src_2][1]*self.a/2/np.pi/c)
            else:
                epsr_init1 = self.Rho_Parameterization(Rho, bounds)
                epsr_init2 = self.Rho_Parameterization(Rho, bounds)
            sim1 = fdfd_ez(self.sources[src_1][1], self.dl, epsr_init1,\
                           [self.Npml, self.Npml])
            sim2 = fdfd_ez(self.sources[src_2][1], self.dl, epsr_init2,\
                           [self.Npml, self.Npml])
            _, _, Ez1 = sim1.solve(self.sources[src_1][0])
            _, _, Ez2 = sim2.solve(self.sources[src_2][0])
            E01 = mode_overlap(Ez1, self.probes[prb_1][0])
            E02 = mode_overlap(Ez2, self.probes[prb_2][0])
            #E01l = mode_overlap(Ez1, self.probes[prb_2][0])
            #E02l = mode_overlap(Ez2, self.probes[prb_1][0])
            #E01 = field_mag_int(Ez1, self.probes[prb_1][3])
            #E02 = field_mag_int(Ez2, self.probes[prb_2][3])
            E01l = field_mag_int(Ez1, self.probes[prb_2][3])
            E02l = field_mag_int(Ez2, self.probes[prb_1][3])
            
            #Define objective
            def objective(rho):
                """
                Objective function called by optimizer

                1) Takes the density distribution as input
                2) Constructs epsr
                3) Runs the simulation
                4) Returns the overlap integral between the output wg field
                and the desired mode field
                """
                rho = rho.reshape(Rho.shape)
                if plasma:
                    epsr1 = self.Rho_Parameterization_wp(rho,\
                            self.sources[src_1][1]*self.a/2/np.pi/c)
                    epsr2 = self.Rho_Parameterization_wp(rho,\
                            self.sources[src_2][1]*self.a/2/np.pi/c)
                else:
                    epsr1 = self.Rho_Parameterization(rho, bounds)
                    epsr2 = self.Rho_Parameterization(rho, bounds)
                sim1.eps_r = epsr1
                sim2.eps_r = epsr2

                _, _, Ez1 = sim1.solve(self.sources[src_1][0])
                _, _, Ez2 = sim2.solve(self.sources[src_2][0])

                return (mode_overlap(Ez1, self.probes[prb_1][0])/E01)*\
                       (mode_overlap(Ez2, self.probes[prb_2][0])/E02)-\
                       (field_mag_int(Ez1, self.probes[prb_2][3])/E01l)*\
                       (field_mag_int(Ez2, self.probes[prb_1][3])/E02l)
                #       (mode_overlap(Ez1, self.probes[prb_2][0])/E01l)*\
                #       (mode_overlap(Ez2, self.probes[prb_1][0])/E02l)
                #return (field_mag_int(Ez1, self.probes[prb_1][3])/E01)*\
                #       (field_mag_int(Ez2, self.probes[prb_2][3])/E02)-\
                       

            # Compute the gradient of the objective function
            objective_jac = jacobian(objective, mode='reverse')

            # Maximize the objective function using an ADAM optimizer
            rho_optimum, obj = adam_optimize(objective, Rho.flatten(),\
                                objective_jac, Nsteps = nepochs, bounds=bounds,\
                                direction = 'max', step_size = alpha)

            return rho_optimum.reshape(Rho.shape), obj

        else:
            raise RuntimeError("The two sources must have the same polarization.")


    def Optimize_Logic_Gate(self, Rho, src_1, src_2, src_c, prb_n, prb_t, alpha,\
            nepochs, logic, bounds = [], plasma = False):
        """
        Optimize a logic gate PMM

        Args:
            Rho: Initial parameters
            src_1: Key for source 1 in the sources dict.
            src_2: Key for source 1 in the sources dict.
            src_c: Key for the constant source in the sources dict.
            prb_n: Key for the not true probe in the probes dict
            prb_t: Key for the true probe in the probes dict.
            alpha: Adam learning rate.
            nepochs: Number of training epochs.
            logic: string specifying what kind of logic you're interested in
            bounds: Lower and upper limits to permittivity values (e.g. [-6,1])
            plasma: bool specifying if params map to wp
        """
        if self.sources[src_1][2] == 'hz' and self.sources[src_2][2] == 'hz':
            #Begin by running sim with initial parameters to get normalization consts
            if plasma:
                epsr_init = self.Rho_Parameterization_wp(Rho,\
                        self.sources[src_1][1]*self.a/2/np.pi/c)
            else:
                epsr_init = self.Rho_Parameterization(Rho, bounds)
            
            sim = fdfd_hz(self.sources[src_1][1], self.dl, epsr_init,\
                           [self.Npml, self.Npml])
            
            Exc, _, _ = sim.solve(self.sources[src_c][0])
            Ex1, _, _ = sim.solve(self.sources[src_c][0]+self.sources[src_1][0])
            Ex2, _, _ = sim.solve(self.sources[src_c][0]+self.sources[src_2][0])
            Ex12, _, _ = sim.solve(self.sources[src_c][0]+self.sources[src_1][0]+\
                                    self.sources[src_2][0])

            Ec0 = mode_overlap(Exc, self.probes[prb_n][0])
            #Ec0l = mode_overlap(Exc, self.probes[prb_t][0])
            E10 = mode_overlap(Ex1, self.probes[prb_n][0])
            #E10l = mode_overlap(Ex1, self.probes[prb_t][0])
            E20 = mode_overlap(Ex2, self.probes[prb_n][0])
            #E20l = mode_overlap(Ex2, self.probes[prb_t][0])
            E120 = mode_overlap(Ex12, self.probes[prb_n][0])
            #E120l = mode_overlap(Ex12, self.probes[prb_t][0])
<<<<<<< HEAD
            Ec0 = field_mag_int(Exc, self.probes[prb_n][3])
            Ec0l = field_mag_int(Exc, self.probes[prb_t][3])
            E10 = field_mag_int(Ex1, self.probes[prb_n][3])
            E10l = field_mag_int(Ex1, self.probes[prb_t][3])
            E20 = field_mag_int(Ex2, self.probes[prb_n][3])
            E20l = field_mag_int(Ex2, self.probes[prb_t][3])
            E120 = field_mag_int(Ex12, self.probes[prb_n][3])
=======
            #Ec0 = field_mag_int(Exc, self.probes[prb_n][3])
            Ec0l = field_mag_int(Exc, self.probes[prb_t][3])
            #E10 = field_mag_int(Ex1, self.probes[prb_n][3])
            E10l = field_mag_int(Ex1, self.probes[prb_t][3])
            #E20 = field_mag_int(Ex2, self.probes[prb_n][3])
            E20l = field_mag_int(Ex2, self.probes[prb_t][3])
            #E120 = field_mag_int(Ex12, self.probes[prb_n][3])
>>>>>>> 51921fb7
            E120l = field_mag_int(Ex12, self.probes[prb_t][3])
           
            #Define objective
            def objective(rho):
                """
                Objective function called by optimizer

                1) Takes the density distribution as input
                2) Constructs epsr
                3) Runs the simulation
                4) Returns the overlap integral between the output wg field
                and the desired mode field
                """
                rho = rho.reshape(Rho.shape)
                if plasma:
                    epsr = self.Rho_Parameterization_wp(rho,\
                            self.sources[src_1][1]*self.a/2/np.pi/c)
                else:
                    epsr = self.Rho_Parameterization(rho, bounds)
                sim.eps_r = epsr

                Exc, _, _ = sim.solve(self.sources[src_c][0])
                Ex1, _, _ = sim.solve(self.sources[src_c][0]+self.sources[src_1][0])
                Ex2, _, _ = sim.solve(self.sources[src_c][0]+self.sources[src_2][0])
                Ex12, _, _ = sim.solve(self.sources[src_c][0]+self.sources[src_1][0]+\
                                       self.sources[src_2][0])

                if logic == 'and':
                    off = mode_overlap(Exc, self.probes[prb_n][0])/Ec0 -\
                        field_mag_int(Exc, self.probes[prb_t][3])/Ec0l
                    #    mode_overlap(Exc, self.probes[prb_t][0])/Ec0l
                    one = mode_overlap(Ex1, self.probes[prb_n][0])/E10 -\
                        field_mag_int(Ex1, self.probes[prb_t][3])/E10l
                    #    mode_overlap(Ex1, self.probes[prb_t][0])/E10l
                    two = mode_overlap(Ex2, self.probes[prb_n][0])/E20 -\
                        field_mag_int(Ex2, self.probes[prb_t][3])/E20l
                    #    mode_overlap(Ex2, self.probes[prb_t][0])/E20l
                    both = 3*mode_overlap(Ex12, self.probes[prb_t][0])/E120l -\
                        3*field_mag_int(Ex12, self.probes[prb_n][3])/E120
                    #    3*mode_overlap(Ex12, self.probes[prb_n][0])/E120
                    # off = field_mag_int(Exc, self.probes[prb_n][3])/Ec0 -\
                    #     field_mag_int(Exc, self.probes[prb_t][3])/Ec0l
                    # one = field_mag_int(Ex1, self.probes[prb_n][3])/E10 -\
                    #     field_mag_int(Ex1, self.probes[prb_t][3])/E10l
                    # two = field_mag_int(Ex2, self.probes[prb_n][3])/E20 -\
                    #     field_mag_int(Ex2, self.probes[prb_t][3])/E20l
                    # both = 3*field_mag_int(Ex12, self.probes[prb_t][3])/E120l -\
                    #     3*field_mag_int(Ex12, self.probes[prb_n][3])/E120
                            
                elif logic == 'or':
                    off = 3*mode_overlap(Exc, self.probes[prb_n][0])/Ec0 -\
                        3*field_mag_int(Exc, self.probes[prb_t][3])/Ec0l
                    #    3*mode_overlap(Exc, self.probes[prb_t][0])/Ec0l
                    one = mode_overlap(Ex1, self.probes[prb_t][0])/E10l -\
                        field_mag_int(Ex1, self.probes[prb_n][3])/E10
                    #    mode_overlap(Ex1, self.probes[prb_n][0])/E10
                    two = mode_overlap(Ex2, self.probes[prb_t][0])/E20l -\
                        field_mag_int(Ex2, self.probes[prb_n][3])/E20
                    #    mode_overlap(Ex2, self.probes[prb_n][0])/E20
                    both = mode_overlap(Ex12, self.probes[prb_t][0])/E120l -\
                        field_mag_int(Ex12, self.probes[prb_n][3])/E120
                    #    mode_overlap(Ex12, self.probes[prb_n][0])/E120
                    # off = 3*field_mag_int(Exc, self.probes[prb_n][3])/Ec0 -\
                    #     3*field_mag_int(Exc, self.probes[prb_t][3])/Ec0l
                    # one = field_mag_int(Ex1, self.probes[prb_t][3])/E10l -\
                    #     field_mag_int(Ex1, self.probes[prb_n][3])/E10
                    # two = field_mag_int(Ex2, self.probes[prb_t][3])/E20l -\
                    #     field_mag_int(Ex2, self.probes[prb_n][3])/E20
                    # both = field_mag_int(Ex12, self.probes[prb_t][3])/E120l -\
                    #     field_mag_int(Ex12, self.probes[prb_n][3])/E120

                else:
                    raise RuntimeError("Logic not implemented yet")

                return off + one + two + both

            # Compute the gradient of the objective function
            objective_jac = jacobian(objective, mode='reverse')

            # Maximize the objective function using an ADAM optimizer
            rho_optimum, obj = adam_optimize(objective, Rho.flatten(),\
                                objective_jac, Nsteps = nepochs, bounds=bounds,\
                                direction = 'max', step_size = alpha)

            return rho_optimum.reshape(Rho.shape), obj

        elif self.sources[src_1][2] == 'ez' and self.sources[src_2][2] == 'ez':
            #Begin by running sim with initial parameters to get normalization consts
            if plasma:
                epsr_init = self.Rho_Parameterization_wp(Rho,\
                        self.sources[src_1][1]*self.a/2/np.pi/c)
            else:
                epsr_init = self.Rho_Parameterization(Rho, bounds)
            
            sim = fdfd_ez(self.sources[src_1][1], self.dl, epsr_init,\
                           [self.Npml, self.Npml])
            
            _, _, Ezc = sim.solve(self.sources[src_c][0])
            _, _, Ez1 = sim.solve(self.sources[src_c][0]+self.sources[src_1][0])
            _, _, Ez2 = sim.solve(self.sources[src_c][0]+self.sources[src_2][0])
            _, _, Ez12 = sim.solve(self.sources[src_c][0]+self.sources[src_1][0]+\
                                    self.sources[src_2][0])

            Ec0 = mode_overlap(Ezc, self.probes[prb_n][0])
            #Ec0l = mode_overlap(Ezc, self.probes[prb_t][0])
            E10 = mode_overlap(Ez1, self.probes[prb_n][0])
            #E10l = mode_overlap(Ez1, self.probes[prb_t][0])
            E20 = mode_overlap(Ez2, self.probes[prb_n][0])
            #E20l = mode_overlap(Ez2, self.probes[prb_t][0])
            E120 = mode_overlap(Ez12, self.probes[prb_n][0])
            #E120l = mode_overlap(Ez12, self.probes[prb_t][0])
            #Ec0 = field_mag_int(Ezc, self.probes[prb_n][3])
            Ec0l = field_mag_int(Ezc, self.probes[prb_t][3])
            #E10 = field_mag_int(Ez1, self.probes[prb_n][3])
            E10l = field_mag_int(Ez1, self.probes[prb_t][3])
            #E20 = field_mag_int(Ez2, self.probes[prb_n][3])
            E20l = field_mag_int(Ez2, self.probes[prb_t][3])
            #E120 = field_mag_int(Ez12, self.probes[prb_n][3])
            E120l = field_mag_int(Ez12, self.probes[prb_t][3])
            
            #Define objective
            def objective(rho):
                """
                Objective function called by optimizer

                1) Takes the density distribution as input
                2) Constructs epsr
                3) Runs the simulation
                4) Returns the overlap integral between the output wg field
                and the desired mode field
                """
                rho = rho.reshape(Rho.shape)
                if plasma:
                    epsr = self.Rho_Parameterization_wp(rho,\
                            self.sources[src_1][1]*self.a/2/np.pi/c)
                else:
                    epsr = self.Rho_Parameterization(rho, bounds)
                sim.eps_r = epsr

                _, _, Ezc = sim.solve(self.sources[src_c][0])
                _, _, Ez1 = sim.solve(self.sources[src_c][0]+self.sources[src_1][0])
                _, _, Ez2 = sim.solve(self.sources[src_c][0]+self.sources[src_2][0])
                _, _, Ez12 = sim.solve(self.sources[src_c][0]+self.sources[src_1][0]+\
                                       self.sources[src_2][0])
                if logic == 'and':
                    return mode_overlap(Ezc, self.probes[prb_n][0])/Ec0-\
                            field_mag_int(Ezc, self.probes[prb_t][3])/Ec0l+\
                            mode_overlap(Ez1, self.probes[prb_n][0])/E10-\
                            field_mag_int(Ez1, self.probes[prb_t][3])/E10l+\
                            mode_overlap(Ez2, self.probes[prb_n][0])/E20-\
                            field_mag_int(Ez2, self.probes[prb_t][3])/E20l+\
                            3*mode_overlap(Ez12, self.probes[prb_t][0])/E120l-\
                            3*field_mag_int(Ez12, self.probes[prb_n][3])/E120
                    #        3*mode_overlap(Ez12, self.probes[prb_n][0])/E120
                    # return field_mag_int(Ezc, self.probes[prb_n][3])/Ec0-\
                    #         field_mag_int(Ezc, self.probes[prb_t][3])/Ec0l+\
                    #         field_mag_int(Ez1, self.probes[prb_n][3])/E10-\
                    #         field_mag_int(Ez1, self.probes[prb_t][3])/E10l+\
                    #         field_mag_int(Ez2, self.probes[prb_n][3])/E20-\
                    #         field_mag_int(Ez2, self.probes[prb_t][3])/E20l+\
                    #         3*field_mag_int(Ez12, self.probes[prb_t][3])/E120l-\
                    #         3*field_mag_int(Ez12, self.probes[prb_n][3])/E120
                elif logic == 'or':
                    return 3*mode_overlap(Ezc, self.probes[prb_n][0])/Ec0-\
                            3*field_mag_int(Ezc, self.probes[prb_t][3])/Ec0l-\
                            mode_overlap(Ez1, self.probes[prb_n][0])/E10+\
                            field_mag_int(Ez1, self.probes[prb_t][3])/E10l-\
                            mode_overlap(Ez2, self.probes[prb_n][0])/E20+\
                            field_mag_int(Ez2, self.probes[prb_t][3])/E20l+\
                            mode_overlap(Ez12, self.probes[prb_t][0])/E120l-\
                            field_mag_int(Ez12, self.probes[prb_n][3])/E120
                    #        mode_overlap(Ez12, self.probes[prb_n][0])/E120
                    # return 3*field_mag_int(Ezc, self.probes[prb_n][3])/Ec0-\
                    #         3*field_mag_int(Ezc, self.probes[prb_t][3])/Ec0l-\
                    #         field_mag_int(Ez1, self.probes[prb_n][3])/E10+\
                    #         field_mag_int(Ez1, self.probes[prb_t][3])/E10l-\
                    #         field_mag_int(Ez2, self.probes[prb_n][3])/E20+\
                    #         field_mag_int(Ez2, self.probes[prb_t][3])/E20l+\
                    #         field_mag_int(Ez12, self.probes[prb_t][3])/E120l-\
                    #         field_mag_int(Ez12, self.probes[prb_n][3])/E120
                else:
                    raise RuntimeError("Logic not implemented yet")

            # Compute the gradient of the objective function
            objective_jac = jacobian(objective, mode='reverse')

            # Maximize the objective function using an ADAM optimizer
            rho_optimum, obj = adam_optimize(objective, Rho.flatten(),\
                                objective_jac, Nsteps = nepochs, bounds=bounds,\
                                direction = 'max', step_size = alpha)

            return rho_optimum.reshape(Rho.shape), obj


    def Params_to_Exp(self, rho, src, bounds = [], plasma = False, nu_col=0):
        """
        Output experimental data needed to rebuild a certain design

        Args:
            rho: parameters for trainable element permittivity values
            src: key for active source in sources dict
            bounds: max and min perm values for training
            plasma: bool specifying if params map to wp
            nu_col: supposed collision frequency in c/a units
        """
        if plasma:
            self.Params_to_Exp_wp(rho, src)
        else:
            print("The lattice frequency is: ", c/self.a/(10**9)," GHz")
            print("The source frequency is: ", self.sources[src][1]/2/np.pi/(10**9), " GHz")
            print("The plasma frequencies (GHz) necessary to achieve this design are:")
            print(np.sqrt((1-np.real(self.Rho_to_Eps(rho, bounds)))*\
                (self.sources[src][1]**2+(nu_col*2*np.pi*c/self.a)**2))/(10**9))


    def Params_to_Exp_wp(self, rho, src, nu_col=0):
        """
        Output experimental data needed to rebuild a certain design

        Args:
            rho: parameters for trainable element permittivity values
            bounds: max and min perm values for training
            src: key for active source in sources dict
            nu_col: supposed collision frequency in c/a units
        """
        print("The lattice frequency is: ", c/self.a/(10**9)," GHz")
        print("The source frequency is: ", self.sources[src][1]/2/np.pi/(10**9), " GHz")
        print("The plasma frequencies (GHz) necessary to achieve this design are:")
        print(rho*c/self.a/(10**9))


    def Save_Params(self, rho, savepath):
        """
        Saves optimization parameters. A wrapper for np.savetxt

        Args:
            rho: parameters to be saved
            savepath: save path. Must be csv.
        """
        np.savetxt(savepath, rho, delimiter=",")


    def Read_Params(self, readpath):
        """
        Reads optimization paramters.

        Args:
            readpath: read path. Must be csv.
        """
        return np.loadtxt(readpath, delimiter=",")<|MERGE_RESOLUTION|>--- conflicted
+++ resolved
@@ -1232,15 +1232,6 @@
             #E20l = mode_overlap(Ex2, self.probes[prb_t][0])
             E120 = mode_overlap(Ex12, self.probes[prb_n][0])
             #E120l = mode_overlap(Ex12, self.probes[prb_t][0])
-<<<<<<< HEAD
-            Ec0 = field_mag_int(Exc, self.probes[prb_n][3])
-            Ec0l = field_mag_int(Exc, self.probes[prb_t][3])
-            E10 = field_mag_int(Ex1, self.probes[prb_n][3])
-            E10l = field_mag_int(Ex1, self.probes[prb_t][3])
-            E20 = field_mag_int(Ex2, self.probes[prb_n][3])
-            E20l = field_mag_int(Ex2, self.probes[prb_t][3])
-            E120 = field_mag_int(Ex12, self.probes[prb_n][3])
-=======
             #Ec0 = field_mag_int(Exc, self.probes[prb_n][3])
             Ec0l = field_mag_int(Exc, self.probes[prb_t][3])
             #E10 = field_mag_int(Ex1, self.probes[prb_n][3])
@@ -1248,7 +1239,6 @@
             #E20 = field_mag_int(Ex2, self.probes[prb_n][3])
             E20l = field_mag_int(Ex2, self.probes[prb_t][3])
             #E120 = field_mag_int(Ex12, self.probes[prb_n][3])
->>>>>>> 51921fb7
             E120l = field_mag_int(Ex12, self.probes[prb_t][3])
            
             #Define objective
